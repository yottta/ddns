name: Govulncheck

on:
  schedule:
    - cron: '00 15 * * MON'
  workflow_dispatch: {}

permissions:
  issues: write

jobs:
  govulncheck:
    name: Run govulncheck
    runs-on: ubuntu-latest
    steps:
      - name: Checkout branch to be scanned
        uses: actions/checkout@ff7abcd0c3c05ccf6adc123a8cd1fd4fb30fb493
        with:
          ref: main

      - name: Install Go toolchain
        uses: actions/setup-go@44694675825211faa026b3c33043df3e48a5fa00
        with:
          go-version-file: 'go.mod'

      - name: Install govulncheck
        run: go install golang.org/x/vuln/cmd/govulncheck@d1f380186385b4f64e00313f31743df8e4b89a77 # v1.1.4
        shell: bash

      - name: Run and report govulncheck findings
        run: |
          govulncheck -format json ./... | tee results
          cat results | jq '.finding | select(.trace | length > 1) | .osv' | sort -u | jq -cs '.' > "main"
        shell: bash

      # Upload the artifact to make it available to the next job.
      # The artifact will be named as the branch name that we are scanning ("main" or "v1.7"...)
      - name: Upload artifacts
        uses: actions/upload-artifact@v4
        with:
          name: main-results
          path: main

  create-issues:
    name: Compile results and create GH issues
    needs:
    - govulncheck
    runs-on: ubuntu-latest
#    if: github.ref == 'refs/heads/main'
    env:
      GH_TOKEN: ${{ secrets.GITHUB_TOKEN }}
    steps:
      - name: Checkout branch for running the script
        uses: actions/checkout@ff7abcd0c3c05ccf6adc123a8cd1fd4fb30fb493
        with:
          sparse-checkout: |
            .github
      - name: Download vulns results
<<<<<<< HEAD
        uses: actions/download-artifact@95815c38cf2ff2164869cbab79da8d1f422bc89e
=======
        uses: actions/download-artifact@634f93cb2916e3fdff6788551b99b062d0335ce0 # v5.0.0
>>>>>>> 479c163a
        with:
          path: results
          merge-multiple: 'true'
      - name: Run and report govulncheck findings
        run: .github/scripts/govulncheck-submit-issues.sh "${{ github.server_url }}/${{ github.repository }}/actions/runs/${{ github.run_id }}"
        shell: bash<|MERGE_RESOLUTION|>--- conflicted
+++ resolved
@@ -56,11 +56,7 @@
           sparse-checkout: |
             .github
       - name: Download vulns results
-<<<<<<< HEAD
-        uses: actions/download-artifact@95815c38cf2ff2164869cbab79da8d1f422bc89e
-=======
-        uses: actions/download-artifact@634f93cb2916e3fdff6788551b99b062d0335ce0 # v5.0.0
->>>>>>> 479c163a
+        uses: actions/download-artifact@634f93cb2916e3fdff6788551b99b062d0335ce0
         with:
           path: results
           merge-multiple: 'true'
